﻿using System;
using System.Collections.Generic;
using System.Linq;
using System.Text;

namespace CPlusPlusSamplesCS
{
    class Program
    {
        static void Main(string[] args)
        {
            ISample sample =
                //new FASTSample();
                //new FlannSample(); // Todo: crash
                //new HOGSample();
                new HoughLinesSample();
                //new MSERSample();
<<<<<<< HEAD
=======
                new MDS();
>>>>>>> 0cc5c308
                //new PixelAccess();
                //new StarDetectorSample();
                //new StereoCorrespondence();
            sample.Run();
        }
    }
}<|MERGE_RESOLUTION|>--- conflicted
+++ resolved
@@ -13,12 +13,9 @@
                 //new FASTSample();
                 //new FlannSample(); // Todo: crash
                 //new HOGSample();
-                new HoughLinesSample();
+                //new HoughLinesSample();
                 //new MSERSample();
-<<<<<<< HEAD
-=======
                 new MDS();
->>>>>>> 0cc5c308
                 //new PixelAccess();
                 //new StarDetectorSample();
                 //new StereoCorrespondence();
