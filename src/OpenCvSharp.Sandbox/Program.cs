--- conflicted
+++ resolved
@@ -24,7 +24,6 @@
         [STAThread]
         private static void Main(string[] args)
         {
-<<<<<<< HEAD
             CheckDispose();
             Track();
             Run();
@@ -32,26 +31,15 @@
 
         private static void CheckDispose()
         {
-=======
-            /*
->>>>>>> c74b9019
             while (true)
             {
                 Mat mmm = new Mat("data/lenna.png");
                 Mat bin = mmm.CvtColor(ColorConversion.BgrToGray)
                     .Threshold(128, 255, ThresholdType.Binary);
-                MatOfPoint[] cont = Cv2.FindContoursAsMat(bin, ContourRetrieval.External, ContourChain.ApproxSimple);
-                cont.ToString();
 
                 Console.Write("{0}MB", MyProcess.WorkingSet64 / 1024.0 / 1024.0);
                 Console.CursorLeft = 0;
             }
-<<<<<<< HEAD
-=======
-            */
-            Track();
-            Run();
->>>>>>> c74b9019
         }
 
         private static void Track()
@@ -69,9 +57,9 @@
 
                 for (int i = 0; ; i++)
                 {
-                    frame = video.QueryFrame();
-                    //if (frame == null)
-                    //    frame = new IplImage("data/shapes.png");
+                    //frame = video.QueryFrame();
+                    if (frame == null)
+                        frame = new IplImage("data/shapes.png");
                     if (gray == null)
                     {
                         gray = new IplImage(frame.Size, BitDepth.U8, 1);
