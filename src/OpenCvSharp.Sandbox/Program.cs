--- conflicted
+++ resolved
@@ -17,11 +17,8 @@
         [STAThread]
         private static void Main(string[] args)
         {
-<<<<<<< HEAD
-            HDR();
-=======
             CvBlobsSample();
->>>>>>> f70683a4
+            //HDR();
             //ConvertImageSample();
             //VideoCaptureSample();
             //MatchTemplateSample();
@@ -35,8 +32,7 @@
             Console.WriteLine("Press any key to exit");
             Console.Read();
         }
-
-<<<<<<< HEAD
+                
         private static void HDR()
         {
             var hdr = CalibrateDebevec.Create();
@@ -61,7 +57,8 @@
             {
                 Console.WriteLine(dst.At<float>(i));
             }
-=======
+        }
+
         private static void CvBlobsSample()
         {
             var src = new Mat("data/shapes.png", ImreadModes.GrayScale);
@@ -71,7 +68,6 @@
             var blobs = new CvBlobs(bin);
             blobs.RenderBlobs(bin, view, RenderBlobsMode.Angle | RenderBlobsMode.BoundingBox | RenderBlobsMode.Color);
             Window.ShowImages(bin, view);
->>>>>>> f70683a4
         }
 
         private static void ConvertImageSample()
