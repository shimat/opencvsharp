--- conflicted
+++ resolved
@@ -70,24 +70,18 @@
     <ClCompile Include="ximgproc.cpp">
       <Filter>Source Files</Filter>
     </ClCompile>
+    <ClCompile Include="xphoto.cpp">
+      <Filter>Source Files</Filter>
+    </ClCompile>
+    <ClCompile Include="std_string.cpp">
+      <Filter>Source Files</Filter>
+    </ClCompile>
+    <ClCompile Include="text.cpp">
+      <Filter>Source Files</Filter>
+    </ClCompile>
     <ClCompile Include="tracking.cpp">
       <Filter>Source Files</Filter>
     </ClCompile>
-    <ClCompile Include="tracking.h">
-      <Filter>Header Files</Filter>
-    </ClCompile>
-    <ClCompile Include="xphoto.cpp">
-      <Filter>Source Files</Filter>
-    </ClCompile>
-    <ClCompile Include="std_string.cpp">
-      <Filter>Source Files</Filter>
-    </ClCompile>
-<<<<<<< HEAD
-=======
-    <ClCompile Include="text.cpp">
-      <Filter>Source Files</Filter>
-    </ClCompile>
->>>>>>> cdd1bacb
   </ItemGroup>
   <ItemGroup>
     <ClInclude Include="core.h">
@@ -333,18 +327,19 @@
     <ClInclude Include="xphoto.h">
       <Filter>Header Files</Filter>
     </ClInclude>
-<<<<<<< HEAD
     <ClInclude Include="face_EigenFaceRecognizer.h">
       <Filter>Header Files\face</Filter>
     </ClInclude>
     <ClInclude Include="face_FisherFaceRecognizer.h">
       <Filter>Header Files\face</Filter>
-=======
+    </ClInclude>
+    <ClInclude Include="std_string.h">
+      <Filter>Header Files</Filter>
+    </ClInclude>
     <ClInclude Include="text.h">
-      <Filter>Header Files\text</Filter>
->>>>>>> cdd1bacb
-    </ClInclude>
-    <ClInclude Include="std_string.h">
+      <Filter>Header Files</Filter>
+    </ClInclude>
+    <ClInclude Include="tracking.h">
       <Filter>Header Files</Filter>
     </ClInclude>
   </ItemGroup>
@@ -405,8 +400,5 @@
     <Filter Include="Header Files\flann">
       <UniqueIdentifier>{fe6ddcd7-d2d0-4c73-99f6-d37802a99d2c}</UniqueIdentifier>
     </Filter>
-    <Filter Include="Header Files\text">
-      <UniqueIdentifier>{9e6e52c9-2254-47e7-91ef-fff079c88338}</UniqueIdentifier>
-    </Filter>
   </ItemGroup>
 </Project>