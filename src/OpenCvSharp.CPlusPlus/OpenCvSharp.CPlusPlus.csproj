--- conflicted
+++ resolved
@@ -164,11 +164,7 @@
     <Compile Include="Flann\IndexParams\SavedIndexParams.cs" />
     <Compile Include="Flann\IndexParams\SearchParams.cs" />
     <Compile Include="Flann\IndexParams\SearchParams_old.cs" />
-<<<<<<< HEAD
-    <Compile Include="Prototype\Byte3.cs" />
-=======
     <Compile Include="Prototype\ByteTuple.cs" />
->>>>>>> 799ae453
     <Compile Include="Prototype\CppConst.cs" />
     <Compile Include="Prototype\CppInvoke.cs" />
     <Compile Include="Prototype\CvCpp_highgui.cs" />
