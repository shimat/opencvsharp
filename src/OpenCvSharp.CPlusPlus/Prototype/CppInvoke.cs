﻿/*
 * (C) 2008-2014 shimat
 * This code is licenced under the LGPL.
 */

using System;
using System.Collections.Generic;
using System.Runtime.InteropServices;
using System.Security;
using System.Security.Permissions;
using System.Text;
using OpenCvSharp;
using OpenCvSharp.Utilities;

#pragma warning disable 1591

namespace OpenCvSharp.CPlusPlus.Prototype
{
    /// <summary>
    /// P/Invoke methods of OpenCV C++ interface
    /// </summary>
    [SuppressUnmanagedCodeSecurity]
    public static class CppInvoke
    {
        /// <summary>
        /// DLL file name
        /// </summary>
        public const string DllExtern = "OpenCvSharpExtern";

        #region Static constructor
        /// <summary>
        /// Static constructor
        /// </summary>
        [SecurityPermission(SecurityAction.Demand, Flags = SecurityPermissionFlag.UnmanagedCode)]
        static CppInvoke()
        {
            // call cv to enable redirecting
            //TryPInvoke();
        }

#if LANG_JP
        /// <summary>
        /// PInvokeが正常に行えるかチェックする
        /// </summary>
#else
        /// <summary>
        /// Checks whether PInvoke functions can be called
        /// </summary>
#endif
        private static void TryPInvoke()
        {
            if (tried)
                return;
            tried = true;

            // call cv to enable redirecting 
            Cv.GetTickCount();
            try
            {
                core_Mat_sizeof();
            }
            catch (DllNotFoundException e)
            {
                PInvokeHelper.DllImportError(e);
            }
            catch (BadImageFormatException e)
            {
                PInvokeHelper.DllImportError(e);
            }
        }
        private static bool tried = false;
        #endregion

        #region DllImport
        #region Mat
        [DllImport(DllExtern, CallingConvention = CallingConvention.Cdecl)]
        public static extern ulong core_Mat_sizeof();

        [DllImport(DllExtern, CallingConvention = CallingConvention.Cdecl, EntryPoint = "core_Mat_new1")]
        public static extern IntPtr core_Mat_new();
        [DllImport(DllExtern, CallingConvention = CallingConvention.Cdecl, EntryPoint = "core_Mat_new2")]
        public static extern IntPtr core_Mat_new(int rows, int cols, int type);
        [DllImport(DllExtern, CallingConvention = CallingConvention.Cdecl, EntryPoint = "core_Mat_new3")]
        public static extern IntPtr core_Mat_new(int rows, int cols, int type, CvScalar scalar);
        [DllImport(DllExtern, CallingConvention = CallingConvention.Cdecl, EntryPoint = "core_Mat_new4")]
        public static extern IntPtr core_Mat_new(IntPtr mat, CvSlice rowRange, CvSlice colRange);
        [DllImport(DllExtern, CallingConvention = CallingConvention.Cdecl, EntryPoint = "core_Mat_new5")]
        public static extern IntPtr core_Mat_new(IntPtr mat, CvSlice rowRange);
        [DllImport(DllExtern, CallingConvention = CallingConvention.Cdecl, EntryPoint = "core_Mat_new6")]
        public static extern IntPtr core_Mat_new(IntPtr mat, CvRect roi);
        [DllImport(DllExtern, CallingConvention = CallingConvention.Cdecl, EntryPoint = "core_Mat_new7")]
        public static extern IntPtr core_Mat_new(int rows, int cols, int type, IntPtr data, IntPtr step);
        [DllImport(DllExtern, CallingConvention = CallingConvention.Cdecl, EntryPoint = "core_Mat_new8")]
        public static extern IntPtr core_Mat_new(int ndims, [MarshalAs(UnmanagedType.LPArray)] int[] sizes, 
            int type, IntPtr data, [MarshalAs(UnmanagedType.LPArray)] IntPtr[] steps);
        [DllImport(DllExtern, CallingConvention = CallingConvention.Cdecl, EntryPoint = "core_Mat_new8")]
        public static extern IntPtr core_Mat_new(int ndims, [MarshalAs(UnmanagedType.LPArray)] int[] sizes,
                                int type, IntPtr data, [MarshalAs(UnmanagedType.LPArray)] IntPtr steps);
        [DllImport(DllExtern, CallingConvention = CallingConvention.Cdecl)]
        public static extern void core_Mat_release(IntPtr mat);
        [DllImport(DllExtern, CallingConvention = CallingConvention.Cdecl)]
        public static extern void core_Mat_delete(IntPtr mat);

        [DllImport(DllExtern, CallingConvention = CallingConvention.Cdecl)]
        public static extern IntPtr core_Mat_adjustROI(IntPtr nativeObj, int dtop, int dbottom, int dleft, int dright);
        [DllImport(DllExtern, CallingConvention = CallingConvention.Cdecl, EntryPoint = "core_Mat_assignTo1")]
        public static extern void core_Mat_assignTo(IntPtr self, IntPtr m);
        [DllImport(DllExtern, CallingConvention = CallingConvention.Cdecl, EntryPoint = "core_Mat_assignTo2")]
        public static extern void core_Mat_assignTo(IntPtr self, IntPtr m, int type);
        [DllImport(DllExtern, CallingConvention = CallingConvention.Cdecl)]
        public static extern int core_Mat_channels(IntPtr self);
        [DllImport(DllExtern, CallingConvention = CallingConvention.Cdecl, EntryPoint = "core_Mat_checkVector1")]
        public static extern int core_Mat_checkVector(IntPtr self, int elemChannels);
        [DllImport(DllExtern, CallingConvention = CallingConvention.Cdecl, EntryPoint = "core_Mat_checkVector2")]
        public static extern int core_Mat_checkVector(IntPtr self, int elemChannels, int depth);
        [DllImport(DllExtern, CallingConvention = CallingConvention.Cdecl, EntryPoint = "core_Mat_checkVector3")]
        public static extern int core_Mat_checkVector(IntPtr self, int elemChannels, int depth, int requireContinuous);
        [DllImport(DllExtern, CallingConvention = CallingConvention.Cdecl)]
        public static extern IntPtr core_Mat_clone(IntPtr self);
        [DllImport(DllExtern, CallingConvention = CallingConvention.Cdecl)]
        public static extern IntPtr core_Mat_col(IntPtr self, int x);
        [DllImport(DllExtern, CallingConvention = CallingConvention.Cdecl)]
        public static extern int core_Mat_cols(IntPtr self);
        [DllImport(DllExtern, CallingConvention = CallingConvention.Cdecl)]
        public static extern IntPtr core_Mat_colRange(IntPtr self, int startCol, int endCol);
        [DllImport(DllExtern, CallingConvention = CallingConvention.Cdecl)]
        public static extern int core_Mat_dims(IntPtr self);
        [DllImport(DllExtern, CallingConvention = CallingConvention.Cdecl, EntryPoint = "core_Mat_convertTo1")]
        public static extern void core_Mat_convertTo(IntPtr self, IntPtr m, int rtype);
        [DllImport(DllExtern, CallingConvention = CallingConvention.Cdecl, EntryPoint = "core_Mat_convertTo2")]
        public static extern void core_Mat_convertTo(IntPtr self, IntPtr m, int rtype, double alpha);
        [DllImport(DllExtern, CallingConvention = CallingConvention.Cdecl, EntryPoint = "core_Mat_convertTo3")]
        public static extern void core_Mat_convertTo(IntPtr self, IntPtr m, int rtype, double alpha, double beta);
        [DllImport(DllExtern, CallingConvention = CallingConvention.Cdecl)]
        public static extern void core_Mat_copyTo(IntPtr self, IntPtr m, IntPtr mask);
        [DllImport(DllExtern, CallingConvention = CallingConvention.Cdecl, EntryPoint = "core_Mat_create1")]
        public static extern void core_Mat_create(IntPtr self, int rows, int cols, int type);
        [DllImport(DllExtern, CallingConvention = CallingConvention.Cdecl, EntryPoint = "core_Mat_create2")]
        public static extern void core_Mat_create(IntPtr self, int ndims, 
            [MarshalAs(UnmanagedType.LPArray)] int[] sizes, int type);
        [DllImport(DllExtern, CallingConvention = CallingConvention.Cdecl)]
        public static extern IntPtr core_Mat_cross(IntPtr self, IntPtr m);
        [DllImport(DllExtern, CallingConvention = CallingConvention.Cdecl)]
        public static extern unsafe byte* core_Mat_data(IntPtr self);
        [DllImport(DllExtern, CallingConvention = CallingConvention.Cdecl)]
        public static extern IntPtr core_Mat_datastart(IntPtr self);
        [DllImport(DllExtern, CallingConvention = CallingConvention.Cdecl)]
        public static extern IntPtr core_Mat_dataend(IntPtr self);
        [DllImport(DllExtern, CallingConvention = CallingConvention.Cdecl)]
        public static extern int core_Mat_depth(IntPtr self);
        [DllImport(DllExtern, CallingConvention = CallingConvention.Cdecl, EntryPoint = "core_Mat_diag1")]
        public static extern IntPtr core_Mat_diag(IntPtr self);
        [DllImport(DllExtern, CallingConvention = CallingConvention.Cdecl, EntryPoint = "core_Mat_diag2")]
        public static extern IntPtr core_Mat_diag(IntPtr self, int d);
        [DllImport(DllExtern, CallingConvention = CallingConvention.Cdecl)]
        public static extern double core_Mat_dot(IntPtr self, IntPtr m);
        [DllImport(DllExtern, CallingConvention = CallingConvention.Cdecl)]
<<<<<<< HEAD
        public static extern long core_Mat_elemSize(IntPtr self);
        [DllImport(DllExtern, CallingConvention = CallingConvention.Cdecl)]
        public static extern long core_Mat_elemSize1(IntPtr self);
=======
        public static extern ulong core_Mat_elemSize(IntPtr self);
        [DllImport(DllExtern, CallingConvention = CallingConvention.Cdecl)]
        public static extern ulong core_Mat_elemSize1(IntPtr self);
>>>>>>> 799ae453
        [DllImport(DllExtern, CallingConvention = CallingConvention.Cdecl)]
        public static extern int core_Mat_empty(IntPtr self);
        [DllImport(DllExtern, CallingConvention = CallingConvention.Cdecl)]
        public static extern IntPtr core_Mat_eye(int rows, int cols, int type);
        [DllImport(DllExtern, CallingConvention = CallingConvention.Cdecl, EntryPoint = "core_Mat_inv1")]
        public static extern IntPtr core_Mat_inv(IntPtr self);
        [DllImport(DllExtern, CallingConvention = CallingConvention.Cdecl, EntryPoint = "core_Mat_inv2")]
        public static extern IntPtr core_Mat_inv(IntPtr self, int method);
        [DllImport(DllExtern, CallingConvention = CallingConvention.Cdecl)]
        public static extern int core_Mat_isContinuous(IntPtr self);
        [DllImport(DllExtern, CallingConvention = CallingConvention.Cdecl)]
        public static extern int core_Mat_isSubmatrix(IntPtr self);
        [DllImport(DllExtern, CallingConvention = CallingConvention.Cdecl)]
        public static extern void core_Mat_locateROI(IntPtr self, out CvSize wholeSize, out CvPoint ofs);
        [DllImport(DllExtern, CallingConvention = CallingConvention.Cdecl, EntryPoint = "core_Mat_mul1")]
        public static extern IntPtr core_Mat_mul(IntPtr self, IntPtr m);
        [DllImport(DllExtern, CallingConvention = CallingConvention.Cdecl, EntryPoint = "core_Mat_mul2")]
        public static extern IntPtr core_Mat_mul(IntPtr self, IntPtr m, double scale);
        [DllImport(DllExtern, CallingConvention = CallingConvention.Cdecl, EntryPoint = "core_Mat_ones1")]
        public static extern IntPtr core_Mat_ones(int rows, int cols, int type);
        [DllImport(DllExtern, CallingConvention = CallingConvention.Cdecl, EntryPoint = "core_Mat_ones2")]
        public static extern IntPtr core_Mat_ones(int ndims, [MarshalAs(UnmanagedType.LPArray)] int[] sz, int type);
        [DllImport(DllExtern, CallingConvention = CallingConvention.Cdecl)]
        public static extern void core_Mat_push_back(IntPtr self, IntPtr m);
        [DllImport(DllExtern, CallingConvention = CallingConvention.Cdecl, EntryPoint = "core_Mat_push_back1")]
        public static extern IntPtr core_Mat_reshape(IntPtr self, int cn);
        [DllImport(DllExtern, CallingConvention = CallingConvention.Cdecl, EntryPoint = "core_Mat_push_back2")]
        public static extern IntPtr core_Mat_reshape(IntPtr self, int cn, int rows);
        [DllImport(DllExtern, CallingConvention = CallingConvention.Cdecl, EntryPoint = "core_Mat_push_back3")]
        public static extern IntPtr core_Mat_reshape(IntPtr self, int cn, int newndims, [MarshalAs(UnmanagedType.LPArray)] int[] newsz);
        [DllImport(DllExtern, CallingConvention = CallingConvention.Cdecl)]
        public static extern IntPtr core_Mat_row(IntPtr self, int y);
        [DllImport(DllExtern, CallingConvention = CallingConvention.Cdecl)]
        public static extern IntPtr core_Mat_rowRange(IntPtr self, int startRow, int endRow);
        [DllImport(DllExtern, CallingConvention = CallingConvention.Cdecl, EntryPoint = "core_Mat_setTo1")]
        public static extern IntPtr core_Mat_setTo(IntPtr self, CvScalar value, IntPtr mask);
        [DllImport(DllExtern, CallingConvention = CallingConvention.Cdecl, EntryPoint = "core_Mat_setTo2")]
        public static extern IntPtr core_Mat_setTo(IntPtr self, IntPtr value, IntPtr mask);
        [DllImport(DllExtern, CallingConvention = CallingConvention.Cdecl)]
        public static extern CvSize core_Mat_size(IntPtr self);
        [DllImport(DllExtern, CallingConvention = CallingConvention.Cdecl)]
        public static extern int core_Mat_sizeAt(IntPtr self, int i);
        [DllImport(DllExtern, CallingConvention = CallingConvention.Cdecl, EntryPoint = "core_Mat_step11")]
<<<<<<< HEAD
        public static extern long core_Mat_step1(IntPtr self);
        [DllImport(DllExtern, CallingConvention = CallingConvention.Cdecl, EntryPoint = "core_Mat_step12")]
        public static extern long core_Mat_step1(IntPtr self, int i);
        [DllImport(DllExtern, CallingConvention = CallingConvention.Cdecl)]
        public static extern long core_Mat_step(IntPtr self);
        [DllImport(DllExtern, CallingConvention = CallingConvention.Cdecl)]
        public static extern long core_Mat_stepAt(IntPtr self, int i);
=======
        public static extern ulong core_Mat_step1(IntPtr self);
        [DllImport(DllExtern, CallingConvention = CallingConvention.Cdecl, EntryPoint = "core_Mat_step12")]
        public static extern ulong core_Mat_step1(IntPtr self, int i);
        [DllImport(DllExtern, CallingConvention = CallingConvention.Cdecl)]
        public static extern long core_Mat_step(IntPtr self);
        [DllImport(DllExtern, CallingConvention = CallingConvention.Cdecl)]
        public static extern ulong core_Mat_stepAt(IntPtr self, int i);
>>>>>>> 799ae453
        [DllImport(DllExtern, CallingConvention = CallingConvention.Cdecl, EntryPoint = "core_Mat_subMat1")]
        public static extern IntPtr core_Mat_subMat(IntPtr self, int rowStart, int rowEnd, int colStart, int colEnd);
        [DllImport(DllExtern, CallingConvention = CallingConvention.Cdecl, EntryPoint = "core_Mat_subMat2")]
        public static extern IntPtr core_Mat_subMat(IntPtr self, int nRanges, CvSlice[] ranges);
        [DllImport(DllExtern, CallingConvention = CallingConvention.Cdecl)]
        public static extern IntPtr core_Mat_t(IntPtr self);
        [DllImport(DllExtern, CallingConvention = CallingConvention.Cdecl)]
<<<<<<< HEAD
        public static extern long core_Mat_total(IntPtr self);
=======
        public static extern ulong core_Mat_total(IntPtr self);
>>>>>>> 799ae453
        [DllImport(DllExtern, CallingConvention = CallingConvention.Cdecl)]
        public static extern int core_Mat_type(IntPtr self);
        [DllImport(DllExtern, CallingConvention = CallingConvention.Cdecl, EntryPoint = "core_Mat_zeros1")]
        public static extern IntPtr core_Mat_zeros(int rows, int cols, int type);
        [DllImport(DllExtern, CallingConvention = CallingConvention.Cdecl, EntryPoint = "core_Mat_zeros2")]
        public static extern IntPtr core_Mat_zeros(int ndims, [MarshalAs(UnmanagedType.LPArray)] int[] sz, int type);
        [DllImport(DllExtern, CallingConvention = CallingConvention.Cdecl)]
        public static extern unsafe sbyte* core_Mat_dump(IntPtr self);
        [DllImport(DllExtern, CallingConvention = CallingConvention.Cdecl)]
        public static extern unsafe void core_Mat_dump_delete(sbyte* buf);

        [DllImport(DllExtern, CallingConvention = CallingConvention.Cdecl)]
        public static extern IntPtr core_Mat_ptr1d(IntPtr self, int i0);
        [DllImport(DllExtern, CallingConvention = CallingConvention.Cdecl)]
        public static extern IntPtr core_Mat_ptr2d(IntPtr self, int i0, int i1);
        [DllImport(DllExtern, CallingConvention = CallingConvention.Cdecl)]
        public static extern IntPtr core_Mat_ptr3d(IntPtr self, int i0, int i1, int i2);
        [DllImport(DllExtern, CallingConvention = CallingConvention.Cdecl)]
        public static extern IntPtr core_Mat_ptrnd(IntPtr self, [MarshalAs(UnmanagedType.LPArray)] int[] idx);
<<<<<<< HEAD
=======

        [DllImport(DllExtern, CallingConvention = CallingConvention.Cdecl)]
        public static extern void core_Mat_IplImage(IntPtr self, IntPtr outImage);
        [DllImport(DllExtern, CallingConvention = CallingConvention.Cdecl)]
        public static extern void core_Mat_CvMat(IntPtr self, IntPtr outMat);
>>>>>>> 799ae453
        #endregion
        #region MatExpr
        [DllImport(DllExtern, CallingConvention = CallingConvention.Cdecl)]
        public static extern IntPtr core_MatExpr_new();
        [DllImport(DllExtern, CallingConvention = CallingConvention.Cdecl)]
        public static extern void core_MatExpr_delete(IntPtr expr);

        [DllImport(DllExtern, CallingConvention = CallingConvention.Cdecl)]
        public static extern IntPtr core_MatExpr_toMat(IntPtr expr);
        #endregion

        #region cv
        [DllImport(DllExtern, CallingConvention = CallingConvention.Cdecl)]
        public static extern void cv_Canny(IntPtr image, IntPtr edges, double threshold1, double threshold2, [MarshalAs(UnmanagedType.I4)] ApertureSize apertureSize, [MarshalAs(UnmanagedType.Bool)] bool l2Gradient);
        [DllImport(DllExtern, CallingConvention = CallingConvention.Cdecl)]
        public static extern void cv_convertMaps(IntPtr map1, IntPtr map2, IntPtr dstmap1, IntPtr dstmap2, [MarshalAs(UnmanagedType.I4)]  MatrixType dstmap1Type, [MarshalAs(UnmanagedType.Bool)] bool nninterpolation);
        [DllImport(DllExtern, CallingConvention = CallingConvention.Cdecl)]
        public static extern void cv_cornerEigenValsAndVecs(IntPtr src, IntPtr dst, int blockSize, int ksize, [MarshalAs(UnmanagedType.I4)] BorderType borderType);
        [DllImport(DllExtern, CallingConvention = CallingConvention.Cdecl)]
        public static extern void cv_cornerHarris(IntPtr src, IntPtr dst, int blockSize, int ksize, double k, [MarshalAs(UnmanagedType.I4)] BorderType borderType);
        [DllImport(DllExtern, CallingConvention = CallingConvention.Cdecl)]
        public static extern void cv_cornerSubPix(IntPtr image, IntPtr corners, CvSize winSize, CvSize zeroZone, CvTermCriteria criteria);
        [DllImport(DllExtern, CallingConvention = CallingConvention.Cdecl)]
        public static extern void cv_cvtColor(IntPtr src, IntPtr dst, [MarshalAs(UnmanagedType.I4)] ColorConversion code, int dstCn);
        [DllImport(DllExtern, CallingConvention = CallingConvention.Cdecl)]
        public static extern void cv_erode(IntPtr src, IntPtr dst, IntPtr kernel, CvPoint anchor, int iterations, [MarshalAs(UnmanagedType.I4)] BorderType borderType, CvScalar borderValue);
        [DllImport(DllExtern, CallingConvention = CallingConvention.Cdecl)]
        public static extern void cv_dilate(IntPtr src, IntPtr dst, IntPtr kernel, CvPoint anchor, int iterations, [MarshalAs(UnmanagedType.I4)] BorderType borderType, CvScalar borderValue);
        [DllImport(DllExtern, CallingConvention = CallingConvention.Cdecl)]
        public static extern void cv_HoughCircles(IntPtr image, IntPtr circles, [MarshalAs(UnmanagedType.I4)] HoughCirclesMethod method, double dp, double minDist, double param1, double param2, int minRadius, int maxRadius);
        [DllImport(DllExtern, CallingConvention = CallingConvention.Cdecl)]
        public static extern void cv_HoughLines(IntPtr image, IntPtr lines, double rho, double theta, int threshold, double srn, double stn);
        [DllImport(DllExtern, CallingConvention = CallingConvention.Cdecl)]
        public static extern void cv_HoughLinesP(IntPtr image, IntPtr lines, double rho, double theta, int threshold, double minLineLength, double maxLineGap);
        [DllImport(DllExtern, CallingConvention = CallingConvention.Cdecl)]
        public static extern void cv_morphologyEx(IntPtr src, IntPtr dst, [MarshalAs(UnmanagedType.I4)] MorphologyOperation op, IntPtr kernel, CvPoint anchor, int iterations, [MarshalAs(UnmanagedType.I4)] BorderType borderType, CvScalar borderValue);
        [DllImport(DllExtern, CallingConvention = CallingConvention.Cdecl)]
        public static extern void cv_preCornerDetect(IntPtr src, IntPtr dst, int ksize, [MarshalAs(UnmanagedType.I4)] BorderType borderType);
        [DllImport(DllExtern, CallingConvention = CallingConvention.Cdecl)]
        public static extern void cv_remap(IntPtr src, IntPtr dst, IntPtr map1, IntPtr map2, [MarshalAs(UnmanagedType.I4)] Interpolation interpolation, [MarshalAs(UnmanagedType.I4)] BorderType borderMode, CvScalar borderValue);
        [DllImport(DllExtern, CallingConvention = CallingConvention.Cdecl)]
        public static extern void cv_resize(IntPtr src, IntPtr dst, CvSize dsize, double fx, double fy, [MarshalAs(UnmanagedType.I4)] Interpolation interpolation);
        [DllImport(DllExtern, CallingConvention = CallingConvention.Cdecl)]
        public static extern void cv_warpAffine(IntPtr src, IntPtr dst, IntPtr M, CvSize dsize, [MarshalAs(UnmanagedType.I4)] Interpolation flags, [MarshalAs(UnmanagedType.I4)] BorderType borderMode, CvScalar borderValue);
        [DllImport(DllExtern, CallingConvention = CallingConvention.Cdecl)]
        public static extern void cv_warpPerspective(IntPtr src, IntPtr dst, IntPtr M, CvSize dsize, [MarshalAs(UnmanagedType.I4)] Interpolation flags, [MarshalAs(UnmanagedType.I4)]  BorderType borderMode, CvScalar borderValue);
        #region StereoSGBM
        [DllImport(DllExtern, CallingConvention = CallingConvention.Cdecl)]
        public static extern int StereoSGBM_sizeof();
        [DllImport(DllExtern, CallingConvention = CallingConvention.Cdecl)]
        public static extern IntPtr StereoSGBM_new1();
        [DllImport(DllExtern, CallingConvention = CallingConvention.Cdecl)]
        public static extern IntPtr StereoSGBM_new2(int minDisparity, int numDisparities, int sadWindowSize, int p1, int p2, int disp12MaxDiff, int preFilterCap, int uniquenessRatio, int speckleWindowSize, int speckleRange, [MarshalAs(UnmanagedType.Bool)] bool fullDP);
        [DllImport(DllExtern, CallingConvention = CallingConvention.Cdecl)]
        public static extern void StereoSGBM_delete(IntPtr self);
        [DllImport(DllExtern, CallingConvention = CallingConvention.Cdecl)]
        public static extern void StereoSGBM_exec(IntPtr self, IntPtr left, IntPtr right, IntPtr disp);

        [DllImport(DllExtern, CallingConvention = CallingConvention.Cdecl)]
        public static extern int StereoSGBM_minDisparity_get(IntPtr self);
        [DllImport(DllExtern, CallingConvention = CallingConvention.Cdecl)]
        public static extern void StereoSGBM_minDisparity_set(IntPtr self, int value);
        [DllImport(DllExtern, CallingConvention = CallingConvention.Cdecl)]
        public static extern int StereoSGBM_numberOfDisparities_get(IntPtr self);
        [DllImport(DllExtern, CallingConvention = CallingConvention.Cdecl)]
        public static extern void StereoSGBM_numberOfDisparities_set(IntPtr self, int value);
        [DllImport(DllExtern, CallingConvention = CallingConvention.Cdecl)]
        public static extern int StereoSGBM_SADWindowSize_get(IntPtr self);
        [DllImport(DllExtern, CallingConvention = CallingConvention.Cdecl)]
        public static extern void StereoSGBM_SADWindowSize_set(IntPtr self, int value);
        [DllImport(DllExtern, CallingConvention = CallingConvention.Cdecl)]
        public static extern int StereoSGBM_preFilterCap_get(IntPtr self);
        [DllImport(DllExtern, CallingConvention = CallingConvention.Cdecl)]
        public static extern void StereoSGBM_preFilterCap_set(IntPtr self, int value);
        [DllImport(DllExtern, CallingConvention = CallingConvention.Cdecl)]
        public static extern int StereoSGBM_uniquenessRatio_get(IntPtr self);
        [DllImport(DllExtern, CallingConvention = CallingConvention.Cdecl)]
        public static extern void StereoSGBM_uniquenessRatio_set(IntPtr self, int value);
        [DllImport(DllExtern, CallingConvention = CallingConvention.Cdecl)]
        public static extern int StereoSGBM_P1_get(IntPtr self);
        [DllImport(DllExtern, CallingConvention = CallingConvention.Cdecl)]
        public static extern void StereoSGBM_P1_set(IntPtr self, int value);
        [DllImport(DllExtern, CallingConvention = CallingConvention.Cdecl)]
        public static extern int StereoSGBM_P2_get(IntPtr self);
        [DllImport(DllExtern, CallingConvention = CallingConvention.Cdecl)]
        public static extern void StereoSGBM_P2_set(IntPtr self, int value);
        [DllImport(DllExtern, CallingConvention = CallingConvention.Cdecl)]
        public static extern int StereoSGBM_speckleWindowSize_get(IntPtr self);
        [DllImport(DllExtern, CallingConvention = CallingConvention.Cdecl)]
        public static extern void StereoSGBM_speckleWindowSize_set(IntPtr self, int value);
        [DllImport(DllExtern, CallingConvention = CallingConvention.Cdecl)]
        public static extern int StereoSGBM_speckleRange_get(IntPtr self);
        [DllImport(DllExtern, CallingConvention = CallingConvention.Cdecl)]
        public static extern void StereoSGBM_speckleRange_set(IntPtr self, int value);
        [DllImport(DllExtern, CallingConvention = CallingConvention.Cdecl)]
        public static extern int StereoSGBM_disp12MaxDiff_get(IntPtr self);
        [DllImport(DllExtern, CallingConvention = CallingConvention.Cdecl)]
        public static extern void StereoSGBM_disp12MaxDiff_set(IntPtr self, int value);
        [DllImport(DllExtern, CallingConvention = CallingConvention.Cdecl)]
        public static extern int StereoSGBM_fullDP_get(IntPtr self);
        [DllImport(DllExtern, CallingConvention = CallingConvention.Cdecl)]
        public static extern void StereoSGBM_fullDP_set(IntPtr self, int value);
        #endregion
        #endregion
        #region core
        #region Algorithm

        [DllImport(DllExtern, CallingConvention = CallingConvention.Cdecl)]
        public static extern IntPtr cv_Algorithm_new();
        [DllImport(DllExtern, CallingConvention = CallingConvention.Cdecl)]
        public static extern void cv_Algorithm_delete(IntPtr self);
        [DllImport(DllExtern, CallingConvention = CallingConvention.Cdecl)]
        public static extern void cv_Algorithm_name(IntPtr self, [MarshalAs(UnmanagedType.LPStr)] StringBuilder buf);
        [DllImport(DllExtern, CallingConvention = CallingConvention.Cdecl)]
        public static extern int cv_Algorithm_sizeof();

        [DllImport(DllExtern, CallingConvention = CallingConvention.Cdecl)]
        public static extern int cv_Algorithm_getInt(IntPtr self, [MarshalAs(UnmanagedType.LPStr)] string name);
        [DllImport(DllExtern, CallingConvention = CallingConvention.Cdecl)]
        public static extern double cv_Algorithm_getDouble(IntPtr self, [MarshalAs(UnmanagedType.LPStr)] string name);
        [DllImport(DllExtern, CallingConvention = CallingConvention.Cdecl)]
        [return: MarshalAs(UnmanagedType.Bool)]
        public static extern bool cv_Algorithm_getBool(IntPtr self, [MarshalAs(UnmanagedType.LPStr)] string name);
        [DllImport(DllExtern, CallingConvention = CallingConvention.Cdecl)]
        public static extern void cv_Algorithm_getString(IntPtr self, [MarshalAs(UnmanagedType.LPStr)] string name, [MarshalAs(UnmanagedType.LPStr)] StringBuilder buf);
        [DllImport(DllExtern, CallingConvention = CallingConvention.Cdecl)]
        public static extern void cv_Algorithm_getMat(IntPtr self, [MarshalAs(UnmanagedType.LPStr)] string name, out IntPtr outMat);
        [DllImport(DllExtern, CallingConvention = CallingConvention.Cdecl)]
        public static extern void cv_Algorithm_getMatVector(IntPtr self, [MarshalAs(UnmanagedType.LPStr)] string name, out IntPtr outVec);
        [DllImport(DllExtern, CallingConvention = CallingConvention.Cdecl)]
        public static extern IntPtr cv_Algorithm_getAlgorithm(IntPtr self, [MarshalAs(UnmanagedType.LPStr)] string name);
        [DllImport(DllExtern, CallingConvention = CallingConvention.Cdecl)]
        public static extern void cv_Algorithm_setInt(IntPtr self, [MarshalAs(UnmanagedType.LPStr)] string name, int value);
        [DllImport(DllExtern, CallingConvention = CallingConvention.Cdecl)]
        public static extern void cv_Algorithm_setDouble(IntPtr self, [MarshalAs(UnmanagedType.LPStr)] string name, double value);
        [DllImport(DllExtern, CallingConvention = CallingConvention.Cdecl)]
        public static extern void cv_Algorithm_setBool(IntPtr self, [MarshalAs(UnmanagedType.LPStr)] string name, [MarshalAs(UnmanagedType.Bool)] bool value);
        [DllImport(DllExtern, CallingConvention = CallingConvention.Cdecl)]
        public static extern void cv_Algorithm_setString(IntPtr self, [MarshalAs(UnmanagedType.LPStr)] string name, [MarshalAs(UnmanagedType.LPStr)] string value);
        [DllImport(DllExtern, CallingConvention = CallingConvention.Cdecl)]
        public static extern void cv_Algorithm_setMat(IntPtr self, [MarshalAs(UnmanagedType.LPStr)] string name, IntPtr value);
        [DllImport(DllExtern, CallingConvention = CallingConvention.Cdecl)]
        public static extern void cv_Algorithm_setMatVector(IntPtr self, [MarshalAs(UnmanagedType.LPStr)] string name, IntPtr value);
        [DllImport(DllExtern, CallingConvention = CallingConvention.Cdecl)]
        public static extern void cv_Algorithm_setAlgorithm(IntPtr self, [MarshalAs(UnmanagedType.LPStr)] string name, IntPtr value);
        #endregion
        #region MatND
        #region Init & Disposal
        [DllImport(DllExtern, CallingConvention = CallingConvention.Cdecl)]
        public static extern int MatND_sizeof();
        [DllImport(DllExtern, CallingConvention = CallingConvention.Cdecl)]
        public static extern void MatND_delete(IntPtr self);
        [DllImport(DllExtern, CallingConvention = CallingConvention.Cdecl)]
        public static extern IntPtr MatND_new1();
        #endregion
        #region Fields
        [DllImport(DllExtern, CallingConvention = CallingConvention.Cdecl)]
        public static extern int MatND_flags_get(IntPtr src);
        [DllImport(DllExtern, CallingConvention = CallingConvention.Cdecl)]
        public static extern int MatND_dims_get(IntPtr src);
        [DllImport(DllExtern, CallingConvention = CallingConvention.Cdecl)]
        public static extern IntPtr MatND_refcount_get(IntPtr src);
        [DllImport(DllExtern, CallingConvention = CallingConvention.Cdecl)]
        public static extern IntPtr MatND_data_get(IntPtr src);
        [DllImport(DllExtern, CallingConvention = CallingConvention.Cdecl)]
        public static extern IntPtr MatND_datastart_get(IntPtr src);
        [DllImport(DllExtern, CallingConvention = CallingConvention.Cdecl)]
        public static extern IntPtr MatND_dataend_get(IntPtr src);
        [DllImport(DllExtern, CallingConvention = CallingConvention.Cdecl)]
        public static extern IntPtr MatND_size_get(IntPtr src);
        [DllImport(DllExtern, CallingConvention = CallingConvention.Cdecl)]
        public static extern IntPtr MatND_step_get(IntPtr src);
        #endregion
        #region Operators
        [DllImport(DllExtern, CallingConvention = CallingConvention.Cdecl)]
        public static extern void MatND_opRange(IntPtr src, CvSlice[] ranges, IntPtr dst);
        [DllImport(DllExtern, CallingConvention = CallingConvention.Cdecl)]
        public static extern void MatND_opMat(IntPtr src, IntPtr dst);
        [DllImport(DllExtern, CallingConvention = CallingConvention.Cdecl)]
        public static extern void MatND_opCvMatND(IntPtr src, IntPtr dst);
        #endregion
        #region Methods
        [DllImport(DllExtern, CallingConvention = CallingConvention.Cdecl)]
        public static extern void MatND_copyTo1(IntPtr src, IntPtr m);
        [DllImport(DllExtern, CallingConvention = CallingConvention.Cdecl)]
        public static extern void MatND_copyTo2(IntPtr src, IntPtr m, IntPtr mask);
        [DllImport(DllExtern, CallingConvention = CallingConvention.Cdecl)]
        public static extern void MatND_convertTo(IntPtr src, IntPtr m, [MarshalAs(UnmanagedType.I4)] MatrixType rtype, double alpha, double beta);
        [DllImport(DllExtern, CallingConvention = CallingConvention.Cdecl)]
        public static extern void MatND_setTo(IntPtr src, CvScalar s, IntPtr mask, IntPtr dst);
        [DllImport(DllExtern, CallingConvention = CallingConvention.Cdecl)]
        public static extern void MatND_reshape(IntPtr src, int newCn, int newNdims, [MarshalAs(UnmanagedType.LPArray)] int[] newsz, IntPtr dst);
        [DllImport(DllExtern, CallingConvention = CallingConvention.Cdecl)]
        public static extern IntPtr MatND_ptr1(IntPtr src, int i0);
        [DllImport(DllExtern, CallingConvention = CallingConvention.Cdecl)]
        public static extern IntPtr MatND_ptr2(IntPtr src, int i0, int i1);
        [DllImport(DllExtern, CallingConvention = CallingConvention.Cdecl)]
        public static extern IntPtr MatND_ptr3(IntPtr src, int i0, int i1, int i2);
        [DllImport(DllExtern, CallingConvention = CallingConvention.Cdecl)]
        public static extern IntPtr MatND_ptr4(IntPtr src, [MarshalAs(UnmanagedType.LPArray)] int[] idx);
        #endregion
        #endregion
        #region Array Operations
        [DllImport(DllExtern, CallingConvention = CallingConvention.Cdecl)]
        public static extern void cv_abs1(IntPtr src, IntPtr dst);
        [DllImport(DllExtern, CallingConvention = CallingConvention.Cdecl)]
        public static extern void cv_add1(IntPtr a, IntPtr b, IntPtr c, IntPtr mask);
        [DllImport(DllExtern, CallingConvention = CallingConvention.Cdecl)]
        public static extern void cv_add2(IntPtr a, CvScalar s, IntPtr c, IntPtr mask);
        [DllImport(DllExtern, CallingConvention = CallingConvention.Cdecl)]
        public static extern void cv_subtract1(IntPtr a, IntPtr b, IntPtr c, IntPtr mask);
        [DllImport(DllExtern, CallingConvention = CallingConvention.Cdecl)]
        public static extern void cv_subtract2(IntPtr a, CvScalar s, IntPtr c, IntPtr mask);
        [DllImport(DllExtern, CallingConvention = CallingConvention.Cdecl)]
        public static extern void cv_subtract3(CvScalar s, IntPtr a, IntPtr c, IntPtr mask);
        [DllImport(DllExtern, CallingConvention = CallingConvention.Cdecl)]
        public static extern void cv_multiply(IntPtr a, IntPtr b, IntPtr c, double scale);
        [DllImport(DllExtern, CallingConvention = CallingConvention.Cdecl)]
        public static extern void cv_divide1(IntPtr a, IntPtr b, IntPtr c, double scale);
        [DllImport(DllExtern, CallingConvention = CallingConvention.Cdecl)]
        public static extern void cv_divide2(double scale, IntPtr b, IntPtr c);

        [DllImport(DllExtern, CallingConvention = CallingConvention.Cdecl)]
        public static extern void cv_convertScaleAbs(IntPtr src, IntPtr dst, double alpha, double beta);
        #endregion
        #region Miscellaneous
        [DllImport(DllExtern, CallingConvention = CallingConvention.Cdecl)]
        public static extern void cv_setNumThreads(int nthreads);
        [DllImport(DllExtern, CallingConvention = CallingConvention.Cdecl)]
        public static extern int cv_getNumThreads();
        [DllImport(DllExtern, CallingConvention = CallingConvention.Cdecl)]
        public static extern int cv_getThreadNum();
        [DllImport(DllExtern, CallingConvention = CallingConvention.Cdecl)]
        [return: MarshalAs(UnmanagedType.LPStr)]
        public static extern string cv_getBuildInformation();
        [DllImport(DllExtern, CallingConvention = CallingConvention.Cdecl)]
        public static extern Int64 cv_getTickCount();
        [DllImport(DllExtern, CallingConvention = CallingConvention.Cdecl)]
        public static extern double cv_getTickFrequency();
        [DllImport(DllExtern, CallingConvention = CallingConvention.Cdecl)]
        public static extern Int64 cv_getCPUTickCount();
        [DllImport(DllExtern, CallingConvention = CallingConvention.Cdecl)]
        [return: MarshalAs(UnmanagedType.Bool)]
        public static extern bool cv_checkHardwareSupport([MarshalAs(UnmanagedType.I4)] HardwareSupport feature);
        [DllImport(DllExtern, CallingConvention = CallingConvention.Cdecl)]
        public static extern int cv_getNumberOfCPUs();
        [DllImport(DllExtern, CallingConvention = CallingConvention.Cdecl)]
        public static extern IntPtr cv_fastMalloc(IntPtr bufSize);
        [DllImport(DllExtern, CallingConvention = CallingConvention.Cdecl)]
        public static extern void cv_fastFree(IntPtr ptr);

        [DllImport(DllExtern, CallingConvention = CallingConvention.Cdecl)]
        public static extern void cv_cvarrToMat(IntPtr arr, [MarshalAs(UnmanagedType.Bool)] bool copyData, [MarshalAs(UnmanagedType.Bool)] bool allowND, int coiMode, IntPtr outValue);
        [DllImport(DllExtern, CallingConvention = CallingConvention.Cdecl)]
        public static extern void cv_extractImageCOI(IntPtr arr, IntPtr coiimg, int coi);
        [DllImport(DllExtern, CallingConvention = CallingConvention.Cdecl)]
        public static extern void cv_insertImageCOI(IntPtr coiimg, IntPtr arr, int coi);
        #endregion

        [DllImport(DllExtern, CallingConvention = CallingConvention.Cdecl)]
        public static extern void cv_solvePnP(IntPtr selfectPoints, IntPtr imagePoints, IntPtr cameraMatrix, IntPtr distCoeffs, IntPtr rvec, IntPtr tvec, bool useExtrinsicGuess);

        #endregion
        #region highgui
        [DllImport(DllExtern, CallingConvention = CallingConvention.Cdecl)]
        public static extern void highgui_namedWindow([MarshalAs(UnmanagedType.LPStr)] string winname, [MarshalAs(UnmanagedType.I4)] WindowMode flags);
        [DllImport(DllExtern, CallingConvention = CallingConvention.Cdecl)]
        public static extern void highgui_imshow([MarshalAs(UnmanagedType.LPStr)] string winname, IntPtr mat);
        [DllImport(DllExtern, CallingConvention = CallingConvention.Cdecl)]
        public static extern IntPtr highgui_imread(string filename, [MarshalAs(UnmanagedType.I4)] LoadMode flags);
        [DllImport(DllExtern, CallingConvention = CallingConvention.Cdecl)]
        public static extern int highgui_imwrite([MarshalAs(UnmanagedType.LPStr)] string filename, IntPtr img, [In] int[] @params, int paramsLength);
        [DllImport(DllExtern, CallingConvention = CallingConvention.Cdecl)]
        public static extern IntPtr highgui_imdecode(IntPtr buf, [MarshalAs(UnmanagedType.I4)] LoadMode flags);
        [DllImport(DllExtern, CallingConvention = CallingConvention.Cdecl)]
        public static extern void highgui_imencode([MarshalAs(UnmanagedType.LPStr)] string ext, IntPtr img, out IntPtr buf, [In] int[] @params, int paramsLength);
        [DllImport(DllExtern, CallingConvention = CallingConvention.Cdecl)]
        public static extern int highgui_waitKey(int delay);
        #endregion
        #region cvaux
        #region CvCamShiftTracker
        [DllImport(DllExtern, CallingConvention = CallingConvention.Cdecl)]
        public static extern int CvCamShiftTracker_sizeof();
        [DllImport(DllExtern, CallingConvention = CallingConvention.Cdecl)]
        public static extern IntPtr CvCamShiftTracker_new();
        [DllImport(DllExtern, CallingConvention = CallingConvention.Cdecl)]
        public static extern void CvCamShiftTracker_delete(IntPtr self);
        [DllImport(DllExtern, CallingConvention = CallingConvention.Cdecl)]
        public static extern float CvCamShiftTracker_get_orientation(IntPtr self);
        [DllImport(DllExtern, CallingConvention = CallingConvention.Cdecl)]
        public static extern float CvCamShiftTracker_get_length(IntPtr self);
        [DllImport(DllExtern, CallingConvention = CallingConvention.Cdecl)]
        public static extern float CvCamShiftTracker_get_width(IntPtr self);
        [DllImport(DllExtern, CallingConvention = CallingConvention.Cdecl)]
        public static extern CvPoint2D32f CvCamShiftTracker_get_center(IntPtr self);
        [DllImport(DllExtern, CallingConvention = CallingConvention.Cdecl)]
        public static extern CvRect CvCamShiftTracker_get_window(IntPtr self);
        [DllImport(DllExtern, CallingConvention = CallingConvention.Cdecl)]
        public static extern int CvCamShiftTracker_get_threshold(IntPtr self);
        [DllImport(DllExtern, CallingConvention = CallingConvention.Cdecl)]
        public static extern int CvCamShiftTracker_get_hist_dims(IntPtr self, [MarshalAs(UnmanagedType.LPArray)] int[] dims);
        [DllImport(DllExtern, CallingConvention = CallingConvention.Cdecl)]
        public static extern int CvCamShiftTracker_get_min_ch_val(IntPtr self, int channel);
        [DllImport(DllExtern, CallingConvention = CallingConvention.Cdecl)]
        public static extern int CvCamShiftTracker_get_max_ch_val(IntPtr self, int channel);
        [DllImport(DllExtern, CallingConvention = CallingConvention.Cdecl)]
        [return: MarshalAs(UnmanagedType.Bool)]
        public static extern bool CvCamShiftTracker_set_window(IntPtr self, CvRect window);
        [DllImport(DllExtern, CallingConvention = CallingConvention.Cdecl)]
        [return: MarshalAs(UnmanagedType.Bool)]
        public static extern bool CvCamShiftTracker_set_threshold(IntPtr self, int threshold);
        [DllImport(DllExtern, CallingConvention = CallingConvention.Cdecl)]
        [return: MarshalAs(UnmanagedType.Bool)]
        public static extern bool CvCamShiftTracker_set_hist_bin_range(IntPtr self, int dim, int minVal, int maxVal);
        [DllImport(DllExtern, CallingConvention = CallingConvention.Cdecl)]
        [return: MarshalAs(UnmanagedType.Bool)]
        public static extern bool CvCamShiftTracker_set_hist_dims(IntPtr self, int cDims, [MarshalAs(UnmanagedType.LPArray)] int[] dims);
        [DllImport(DllExtern, CallingConvention = CallingConvention.Cdecl)]
        [return: MarshalAs(UnmanagedType.Bool)]
        public static extern bool CvCamShiftTracker_set_min_ch_val(IntPtr self, int channel, int val);
        [DllImport(DllExtern, CallingConvention = CallingConvention.Cdecl)]
        [return: MarshalAs(UnmanagedType.Bool)]
        public static extern bool CvCamShiftTracker_set_max_ch_val(IntPtr self, int channel, int val);
        [DllImport(DllExtern, CallingConvention = CallingConvention.Cdecl)]
        [return: MarshalAs(UnmanagedType.Bool)]
        public static extern bool CvCamShiftTracker_track_object(IntPtr self, IntPtr curFrame);
        [DllImport(DllExtern, CallingConvention = CallingConvention.Cdecl)]
        [return: MarshalAs(UnmanagedType.Bool)]
        public static extern bool CvCamShiftTracker_update_histogram(IntPtr self, IntPtr curFrame);
        [DllImport(DllExtern, CallingConvention = CallingConvention.Cdecl)]
        public static extern void CvCamShiftTracker_reset_histogram(IntPtr self);
        [DllImport(DllExtern, CallingConvention = CallingConvention.Cdecl)]
        public static extern IntPtr CvCamShiftTracker_get_back_project(IntPtr self);
        [DllImport(DllExtern, CallingConvention = CallingConvention.Cdecl)]
        public static extern float CvCamShiftTracker_query(IntPtr self, [MarshalAs(UnmanagedType.LPArray)] int[] bin);
        #endregion
        #region CvAdaptiveSkinDetector
        [DllImport(DllExtern, CallingConvention = CallingConvention.Cdecl)]
        public static extern IntPtr CvAdaptiveSkinDetector_new(int samplingDivider, [MarshalAs(UnmanagedType.I4)] MorphingMethod morphingMethod);
        [DllImport(DllExtern, CallingConvention = CallingConvention.Cdecl)]
        public static extern void CvAdaptiveSkinDetector_delete(IntPtr self);
        [DllImport(DllExtern, CallingConvention = CallingConvention.Cdecl)]
        public static extern void CvAdaptiveSkinDetector_process(IntPtr self, IntPtr inputBgrImage, IntPtr outputHueMask);
        #endregion
        #region HOGDescriptor
        [DllImport(DllExtern, CallingConvention = CallingConvention.Cdecl)]
        public static extern int HOGDescriptor_sizeof();
        [DllImport(DllExtern, CallingConvention = CallingConvention.Cdecl)]
        public static extern IntPtr HOGDescriptor_new1();
        [DllImport(DllExtern, CallingConvention = CallingConvention.Cdecl)]
        public static extern IntPtr HOGDescriptor_new2(CvSize winSize, CvSize blockSize, CvSize blockStride, CvSize cellSize,
            int nbins, int derivAperture, double winSigma, [MarshalAs(UnmanagedType.I4)] HistogramNormType histogramNormType,
            double l2HysThreshold, bool gammaCorrection, int nlevels);
        [DllImport(DllExtern, CallingConvention = CallingConvention.Cdecl)]
        public static extern IntPtr HOGDescriptor_new3([MarshalAs(UnmanagedType.LPStr)] string fileName);
        [DllImport(DllExtern, CallingConvention = CallingConvention.Cdecl)]
        public static extern void HOGDescriptor_delete(IntPtr self);
        [DllImport(DllExtern, CallingConvention = CallingConvention.Cdecl)]
        public static extern IntPtr HOGDescriptor_getDescriptorSize(IntPtr self);
        [DllImport(DllExtern, CallingConvention = CallingConvention.Cdecl)]
        [return: MarshalAs(UnmanagedType.Bool)]
        public static extern bool HOGDescriptor_checkDetectorSize(IntPtr self);
        [DllImport(DllExtern, CallingConvention = CallingConvention.Cdecl)]
        public static extern double HOGDescriptor_getWinSigma(IntPtr self);
        [DllImport(DllExtern, CallingConvention = CallingConvention.Cdecl)]
        public static extern void HOGDescriptor_setSVMDetector(IntPtr self, IntPtr svmdetector);
        [DllImport(DllExtern, CallingConvention = CallingConvention.Cdecl)]
        public static extern bool HOGDescriptor_load(IntPtr self, [MarshalAs(UnmanagedType.LPStr)] string filename, [MarshalAs(UnmanagedType.LPStr)] string objname);
        [DllImport(DllExtern, CallingConvention = CallingConvention.Cdecl)]
        public static extern void HOGDescriptor_save(IntPtr self, [MarshalAs(UnmanagedType.LPStr)] string filename, [MarshalAs(UnmanagedType.LPStr)] string objname);
        [DllImport(DllExtern, CallingConvention = CallingConvention.Cdecl)]
        public static extern void HOGDescriptor_compute(IntPtr self, IntPtr img, IntPtr descriptors,
                         CvSize winStride, CvSize padding, [In] CvPoint[] locations, int locationsLength);
        [DllImport(DllExtern, CallingConvention = CallingConvention.Cdecl)]
        public static extern void HOGDescriptor_detect(IntPtr self, IntPtr img, IntPtr foundLocations,
                        double hitThreshold, CvSize winStride, CvSize padding, [In] CvPoint[] searchLocations, int searchLocationsLength);
        [DllImport(DllExtern, CallingConvention = CallingConvention.Cdecl)]
        public static extern void HOGDescriptor_detectMultiScale(IntPtr self, IntPtr img, IntPtr foundLocations,
                                  double hitThreshold, CvSize winStride, CvSize padding, double scale, int groupThreshold);
        [DllImport(DllExtern, CallingConvention = CallingConvention.Cdecl)]
        public static extern void HOGDescriptor_computeGradient(IntPtr self, IntPtr img, IntPtr grad, IntPtr angleOfs, CvSize paddingTL, CvSize paddingBR);

        [DllImport(DllExtern, CallingConvention = CallingConvention.Cdecl)]
        public static extern CvSize HOGDescriptor_winSize_get(IntPtr self);
        [DllImport(DllExtern, CallingConvention = CallingConvention.Cdecl)]
        public static extern CvSize HOGDescriptor_blockSize_get(IntPtr self);
        [DllImport(DllExtern, CallingConvention = CallingConvention.Cdecl)]
        public static extern CvSize HOGDescriptor_blockStride_get(IntPtr self);
        [DllImport(DllExtern, CallingConvention = CallingConvention.Cdecl)]
        public static extern CvSize HOGDescriptor_cellSize_get(IntPtr self);
        [DllImport(DllExtern, CallingConvention = CallingConvention.Cdecl)]
        public static extern int HOGDescriptor_nbins_get(IntPtr self);
        [DllImport(DllExtern, CallingConvention = CallingConvention.Cdecl)]
        public static extern int HOGDescriptor_derivAperture_get(IntPtr self);
        [DllImport(DllExtern, CallingConvention = CallingConvention.Cdecl)]
        public static extern double HOGDescriptor_winSigma_get(IntPtr self);
        [DllImport(DllExtern, CallingConvention = CallingConvention.Cdecl)]
        public static extern int HOGDescriptor_histogramNormType_get(IntPtr self);
        [DllImport(DllExtern, CallingConvention = CallingConvention.Cdecl)]
        public static extern double HOGDescriptor_L2HysThreshold_get(IntPtr self);
        [DllImport(DllExtern, CallingConvention = CallingConvention.Cdecl)]
        public static extern int HOGDescriptor_gammaCorrection_get(IntPtr self);
        [DllImport(DllExtern, CallingConvention = CallingConvention.Cdecl)]
        public static extern int HOGDescriptor_nlevels_get(IntPtr self);

        [DllImport(DllExtern, CallingConvention = CallingConvention.Cdecl)]
        public static extern void HOGDescriptor_winSize_set(IntPtr self, CvSize value);
        [DllImport(DllExtern, CallingConvention = CallingConvention.Cdecl)]
        public static extern void HOGDescriptor_blockSize_set(IntPtr self, CvSize value);
        [DllImport(DllExtern, CallingConvention = CallingConvention.Cdecl)]
        public static extern void HOGDescriptor_blockStride_set(IntPtr self, CvSize value);
        [DllImport(DllExtern, CallingConvention = CallingConvention.Cdecl)]
        public static extern void HOGDescriptor_cellSize_set(IntPtr self, CvSize value);
        [DllImport(DllExtern, CallingConvention = CallingConvention.Cdecl)]
        public static extern void HOGDescriptor_nbins_set(IntPtr self, int value);
        [DllImport(DllExtern, CallingConvention = CallingConvention.Cdecl)]
        public static extern void HOGDescriptor_derivAperture_set(IntPtr self, int value);
        [DllImport(DllExtern, CallingConvention = CallingConvention.Cdecl)]
        public static extern void HOGDescriptor_winSigma_set(IntPtr self, double value);
        [DllImport(DllExtern, CallingConvention = CallingConvention.Cdecl)]
        public static extern void HOGDescriptor_histogramNormType_set(IntPtr self, int value);
        [DllImport(DllExtern, CallingConvention = CallingConvention.Cdecl)]
        public static extern void HOGDescriptor_L2HysThreshold_set(IntPtr self, double value);
        [DllImport(DllExtern, CallingConvention = CallingConvention.Cdecl)]
        public static extern void HOGDescriptor_gammaCorrection_set(IntPtr self, int value);
        [DllImport(DllExtern, CallingConvention = CallingConvention.Cdecl)]
        public static extern void HOGDescriptor_nlevels_set(IntPtr self, int value);
        #endregion
        [DllImport(DllExtern, CallingConvention = CallingConvention.Cdecl)]
        public static extern void cv_FAST(IntPtr image, IntPtr keypoints, int threshold, [MarshalAs(UnmanagedType.Bool)] bool nonmaxSupression);
        #endregion
        #region nonfree
        [DllImport(DllExtern, CallingConvention = CallingConvention.Cdecl)]
        [return: MarshalAs(UnmanagedType.Bool)]
        public static extern bool cv_initModule_nonfree();
        #endregion
        #region video
        #region BackgroundSubtractor
        [DllImport(DllExtern, CallingConvention = CallingConvention.Cdecl)]
        public static extern int BackgroundSubtractor_sizeof();
        [DllImport(DllExtern, CallingConvention = CallingConvention.Cdecl)]
        public static extern void BackgroundSubtractor_getBackgroundImage(IntPtr self, IntPtr backgroundImage);
        #endregion
        #region BackgroundSubtractorMOG
        [DllImport(DllExtern, CallingConvention = CallingConvention.Cdecl)]
        public static extern int BackgroundSubtractorMOG_sizeof();
        [DllImport(DllExtern, CallingConvention = CallingConvention.Cdecl)]
        public static extern IntPtr BackgroundSubtractorMOG_new1();
        [DllImport(DllExtern, CallingConvention = CallingConvention.Cdecl)]
        public static extern IntPtr BackgroundSubtractorMOG_new2(int history, int nmixtures, double backgroundRatio, double noiseSigma);
        [DllImport(DllExtern, CallingConvention = CallingConvention.Cdecl)]
        public static extern void BackgroundSubtractorMOG_delete(IntPtr self);
        [DllImport(DllExtern, CallingConvention = CallingConvention.Cdecl)]
        public static extern void BackgroundSubtractorMOG_operator(IntPtr self, IntPtr image, IntPtr fgmask, double learningRate);
        [DllImport(DllExtern, CallingConvention = CallingConvention.Cdecl)]
        public static extern void BackgroundSubtractorMOG_initialize(IntPtr self, CvSize frameSize, int frameType);
        /*
        [DllImport(DllExtern, CallingConvention = CallingConvention.Cdecl)]
        public static extern CvSize BackgroundSubtractorMOG_frameSize_get(IntPtr self);
        [DllImport(DllExtern, CallingConvention = CallingConvention.Cdecl)]
        public static extern void BackgroundSubtractorMOG_frameSize_set(IntPtr self, CvSize value);
        [DllImport(DllExtern, CallingConvention = CallingConvention.Cdecl)]
        public static extern unsafe int* BackgroundSubtractorMOG_frameType(IntPtr self);
        [DllImport(DllExtern, CallingConvention = CallingConvention.Cdecl)]
        public static extern IntPtr BackgroundSubtractorMOG_bgmodel(IntPtr self);
        [DllImport(DllExtern, CallingConvention = CallingConvention.Cdecl)]
        public static extern unsafe int* BackgroundSubtractorMOG_nframes(IntPtr self);
        [DllImport(DllExtern, CallingConvention = CallingConvention.Cdecl)]
        public static extern unsafe int* BackgroundSubtractorMOG_history(IntPtr self);
        [DllImport(DllExtern, CallingConvention = CallingConvention.Cdecl)]
        public static extern unsafe int* BackgroundSubtractorMOG_nmixtures(IntPtr self);
        [DllImport(DllExtern, CallingConvention = CallingConvention.Cdecl)]
        public static extern unsafe double* BackgroundSubtractorMOG_varThreshold(IntPtr self);
        [DllImport(DllExtern, CallingConvention = CallingConvention.Cdecl)]
        public static extern unsafe double* BackgroundSubtractorMOG_backgroundRatio(IntPtr self);
        [DllImport(DllExtern, CallingConvention = CallingConvention.Cdecl)]
        public static extern unsafe double* BackgroundSubtractorMOG_noiseSigma(IntPtr self);
        //*/
        #endregion
        #region BackgroundSubtractorMOG2
        [DllImport(DllExtern, CallingConvention = CallingConvention.Cdecl)]
        public static extern int BackgroundSubtractorMOG2_sizeof();
        [DllImport(DllExtern, CallingConvention = CallingConvention.Cdecl)]
        public static extern IntPtr BackgroundSubtractorMOG2_new1();
        [DllImport(DllExtern, CallingConvention = CallingConvention.Cdecl)]
        public static extern IntPtr BackgroundSubtractorMOG2_new2(int history, float varThreshold, int bShadowDetection);
        [DllImport(DllExtern, CallingConvention = CallingConvention.Cdecl)]
        public static extern void BackgroundSubtractorMOG2_delete(IntPtr self);
        [DllImport(DllExtern, CallingConvention = CallingConvention.Cdecl)]
        public static extern void BackgroundSubtractorMOG2_operator(IntPtr self, IntPtr image, IntPtr fgmask, double learningRate);
        [DllImport(DllExtern, CallingConvention = CallingConvention.Cdecl)]
        public static extern void BackgroundSubtractorMOG2_getBackgroundImage(IntPtr self, IntPtr backgroundImage);
        [DllImport(DllExtern, CallingConvention = CallingConvention.Cdecl)]
        public static extern void BackgroundSubtractorMOG2_initialize(IntPtr self, CvSize frameSize, int frameType);
        /*
        [DllImport(DllExtern, CallingConvention = CallingConvention.Cdecl)]
        public static extern CvSize BackgroundSubtractorMOG2_frameSize_get(IntPtr self);
        [DllImport(DllExtern, CallingConvention = CallingConvention.Cdecl)]
        public static extern void BackgroundSubtractorMOG2_frameSize_set(IntPtr self, CvSize value);
        [DllImport(DllExtern, CallingConvention = CallingConvention.Cdecl)]
        public static extern unsafe int* BackgroundSubtractorMOG2_frameType(IntPtr self);
        [DllImport(DllExtern, CallingConvention = CallingConvention.Cdecl)]
        public static extern IntPtr BackgroundSubtractorMOG2_bgmodel(IntPtr self);
        [DllImport(DllExtern, CallingConvention = CallingConvention.Cdecl)]
        public static extern IntPtr BackgroundSubtractorMOG2_bgmodelUsedModes(IntPtr self);
        [DllImport(DllExtern, CallingConvention = CallingConvention.Cdecl)]
        public static extern unsafe int* BackgroundSubtractorMOG2_nframes(IntPtr self);
        [DllImport(DllExtern, CallingConvention = CallingConvention.Cdecl)]
        public static extern unsafe int* BackgroundSubtractorMOG2_history(IntPtr self);
        [DllImport(DllExtern, CallingConvention = CallingConvention.Cdecl)]
        public static extern unsafe int* BackgroundSubtractorMOG2_nmixtures(IntPtr self);
        [DllImport(DllExtern, CallingConvention = CallingConvention.Cdecl)]
        public static extern unsafe float* BackgroundSubtractorMOG2_varThreshold(IntPtr self);
        [DllImport(DllExtern, CallingConvention = CallingConvention.Cdecl)]
        public static extern unsafe float* BackgroundSubtractorMOG2_backgroundRatio(IntPtr self);
        [DllImport(DllExtern, CallingConvention = CallingConvention.Cdecl)]
        public static extern unsafe float* BackgroundSubtractorMOG2_varThresholdGen(IntPtr self);
        [DllImport(DllExtern, CallingConvention = CallingConvention.Cdecl)]
        public static extern unsafe float* BackgroundSubtractorMOG2_fVarInit(IntPtr self);
        [DllImport(DllExtern, CallingConvention = CallingConvention.Cdecl)]
        public static extern unsafe float* BackgroundSubtractorMOG2_fVarMin(IntPtr self);
        [DllImport(DllExtern, CallingConvention = CallingConvention.Cdecl)]
        public static extern unsafe float* BackgroundSubtractorMOG2_fVarMax(IntPtr self);
        [DllImport(DllExtern, CallingConvention = CallingConvention.Cdecl)]
        public static extern unsafe float* BackgroundSubtractorMOG2_fCT(IntPtr self);
        [DllImport(DllExtern, CallingConvention = CallingConvention.Cdecl)]
        [return: MarshalAs(UnmanagedType.Bool)]
        public static extern unsafe bool* BackgroundSubtractorMOG2_bShadowDetection(IntPtr self);
        [DllImport(DllExtern, CallingConvention = CallingConvention.Cdecl)]
        public static extern unsafe byte* BackgroundSubtractorMOG2_nShadowDetection(IntPtr self);
        [DllImport(DllExtern, CallingConvention = CallingConvention.Cdecl)]
        public static extern unsafe float* BackgroundSubtractorMOG2_fTau(IntPtr self);
        //*/
        #endregion
        #endregion
        #region std::vector<T>
        #region uchar
        [DllImport(DllExtern, CallingConvention = CallingConvention.Cdecl)]
        public static extern IntPtr vector_uchar_new1();
        [DllImport(DllExtern, CallingConvention = CallingConvention.Cdecl)]
        public static extern IntPtr vector_uchar_new2(IntPtr size);
        [DllImport(DllExtern, CallingConvention = CallingConvention.Cdecl)]
        public static extern IntPtr vector_uchar_new3([In] byte[] data, IntPtr dataLength);
        [DllImport(DllExtern, CallingConvention = CallingConvention.Cdecl)]
        public static extern IntPtr vector_uchar_getSize(IntPtr vector);
        [DllImport(DllExtern, CallingConvention = CallingConvention.Cdecl)]
        public static extern IntPtr vector_uchar_getPointer(IntPtr vector);
        [DllImport(DllExtern, CallingConvention = CallingConvention.Cdecl)]
        public static extern void vector_uchar_delete(IntPtr vector);
        #endregion
        #region float
        [DllImport(DllExtern, CallingConvention = CallingConvention.Cdecl)]
        public static extern IntPtr vector_float_new1();
        [DllImport(DllExtern, CallingConvention = CallingConvention.Cdecl)]
        public static extern IntPtr vector_float_new2(IntPtr size);
        [DllImport(DllExtern, CallingConvention = CallingConvention.Cdecl)]
        public static extern IntPtr vector_float_new3([In] float[] data, IntPtr dataLength);
        [DllImport(DllExtern, CallingConvention = CallingConvention.Cdecl)]
        public static extern IntPtr vector_float_getSize(IntPtr vector);
        [DllImport(DllExtern, CallingConvention = CallingConvention.Cdecl)]
        public static extern IntPtr vector_float_getPointer(IntPtr vector);
        [DllImport(DllExtern, CallingConvention = CallingConvention.Cdecl)]
        public static extern void vector_float_delete(IntPtr vector);
        #endregion
        #region cv::Vec2f
        [DllImport(DllExtern, CallingConvention = CallingConvention.Cdecl)]
        public static extern IntPtr vector_cvVec2f_new1();
        [DllImport(DllExtern, CallingConvention = CallingConvention.Cdecl)]
        public static extern IntPtr vector_cvVec2f_new2(IntPtr size);
        [DllImport(DllExtern, CallingConvention = CallingConvention.Cdecl)]
        public static extern IntPtr vector_cvVec2f_new3([In] Vec2fElem[] data, IntPtr dataLength);
        [DllImport(DllExtern, CallingConvention = CallingConvention.Cdecl)]
        public static extern IntPtr vector_cvVec2f_getSize(IntPtr vector);
        [DllImport(DllExtern, CallingConvention = CallingConvention.Cdecl)]
        public static extern IntPtr vector_cvVec2f_getPointer(IntPtr vector);
        [DllImport(DllExtern, CallingConvention = CallingConvention.Cdecl)]
        public static extern void vector_cvVec2f_delete(IntPtr vector);
        #endregion
        #region cv::Vec3f
        [DllImport(DllExtern, CallingConvention = CallingConvention.Cdecl)]
        public static extern IntPtr vector_cvVec3f_new1();
        [DllImport(DllExtern, CallingConvention = CallingConvention.Cdecl)]
        public static extern IntPtr vector_cvVec3f_new2(IntPtr size);
        [DllImport(DllExtern, CallingConvention = CallingConvention.Cdecl)]
        public static extern IntPtr vector_cvVec3f_new3([In] Vec3fElem[] data, IntPtr dataLength);
        [DllImport(DllExtern, CallingConvention = CallingConvention.Cdecl)]
        public static extern IntPtr vector_cvVec3f_getSize(IntPtr vector);
        [DllImport(DllExtern, CallingConvention = CallingConvention.Cdecl)]
        public static extern IntPtr vector_cvVec3f_getPointer(IntPtr vector);
        [DllImport(DllExtern, CallingConvention = CallingConvention.Cdecl)]
        public static extern void vector_cvVec3f_delete(IntPtr vector);
        #endregion
        #region cv::Vec4i
        [DllImport(DllExtern, CallingConvention = CallingConvention.Cdecl)]
        public static extern IntPtr vector_cvVec4i_new1();
        [DllImport(DllExtern, CallingConvention = CallingConvention.Cdecl)]
        public static extern IntPtr vector_cvVec4i_new2(IntPtr size);
        [DllImport(DllExtern, CallingConvention = CallingConvention.Cdecl)]
        public static extern IntPtr vector_cvVec4i_new3([In] Vec4iElem[] data, IntPtr dataLength);
        [DllImport(DllExtern, CallingConvention = CallingConvention.Cdecl)]
        public static extern IntPtr vector_cvVec4i_getSize(IntPtr vector);
        [DllImport(DllExtern, CallingConvention = CallingConvention.Cdecl)]
        public static extern IntPtr vector_cvVec4i_getPointer(IntPtr vector);
        [DllImport(DllExtern, CallingConvention = CallingConvention.Cdecl)]
        public static extern void vector_cvVec4i_delete(IntPtr vector);
        #endregion
        #region cv::Point
        [DllImport(DllExtern, CallingConvention = CallingConvention.Cdecl)]
        public static extern IntPtr vector_cvPoint_new1();
        [DllImport(DllExtern, CallingConvention = CallingConvention.Cdecl)]
        public static extern IntPtr vector_cvPoint_new2(IntPtr size);
        [DllImport(DllExtern, CallingConvention = CallingConvention.Cdecl)]
        public static extern IntPtr vector_cvPoint_new3([In] CvPoint[] data, IntPtr dataLength);
        [DllImport(DllExtern, CallingConvention = CallingConvention.Cdecl)]
        public static extern IntPtr vector_cvPoint_getSize(IntPtr vector);
        [DllImport(DllExtern, CallingConvention = CallingConvention.Cdecl)]
        public static extern IntPtr vector_cvPoint_getPointer(IntPtr vector);
        [DllImport(DllExtern, CallingConvention = CallingConvention.Cdecl)]
        public static extern void vector_cvPoint_delete(IntPtr vector);
        #endregion
        #region cv::Rect
        [DllImport(DllExtern, CallingConvention = CallingConvention.Cdecl)]
        public static extern IntPtr vector_cvRect_new1();
        [DllImport(DllExtern, CallingConvention = CallingConvention.Cdecl)]
        public static extern IntPtr vector_cvRect_new2(IntPtr size);
        [DllImport(DllExtern, CallingConvention = CallingConvention.Cdecl)]
        public static extern IntPtr vector_cvRect_new3([In] CvRect[] data, IntPtr dataLength);
        [DllImport(DllExtern, CallingConvention = CallingConvention.Cdecl)]
        public static extern IntPtr vector_cvRect_getSize(IntPtr vector);
        [DllImport(DllExtern, CallingConvention = CallingConvention.Cdecl)]
        public static extern IntPtr vector_cvRect_getPointer(IntPtr vector);
        [DllImport(DllExtern, CallingConvention = CallingConvention.Cdecl)]
        public static extern void vector_cvRect_delete(IntPtr vector);
        #endregion
        #region cv::KeyPoint
        [DllImport(DllExtern, CallingConvention = CallingConvention.Cdecl)]
        public static extern IntPtr vector_cvKeyPoint_new1();
        [DllImport(DllExtern, CallingConvention = CallingConvention.Cdecl)]
        public static extern IntPtr vector_cvKeyPoint_new2(IntPtr size);
        [DllImport(DllExtern, CallingConvention = CallingConvention.Cdecl)]
        public static extern IntPtr vector_cvKeyPoint_new3([In]KeyPoint[] data, IntPtr dataLength);
        [DllImport(DllExtern, CallingConvention = CallingConvention.Cdecl)]
        public static extern IntPtr vector_cvKeyPoint_getSize(IntPtr vector);
        [DllImport(DllExtern, CallingConvention = CallingConvention.Cdecl)]
        public static extern IntPtr vector_cvKeyPoint_getPointer(IntPtr vector);
        [DllImport(DllExtern, CallingConvention = CallingConvention.Cdecl)]
        public static extern void vector_cvKeyPoint_delete(IntPtr vector);
        #endregion
        #endregion
        #endregion
    }
}<|MERGE_RESOLUTION|>--- conflicted
+++ resolved
@@ -155,15 +155,9 @@
         [DllImport(DllExtern, CallingConvention = CallingConvention.Cdecl)]
         public static extern double core_Mat_dot(IntPtr self, IntPtr m);
         [DllImport(DllExtern, CallingConvention = CallingConvention.Cdecl)]
-<<<<<<< HEAD
-        public static extern long core_Mat_elemSize(IntPtr self);
-        [DllImport(DllExtern, CallingConvention = CallingConvention.Cdecl)]
-        public static extern long core_Mat_elemSize1(IntPtr self);
-=======
         public static extern ulong core_Mat_elemSize(IntPtr self);
         [DllImport(DllExtern, CallingConvention = CallingConvention.Cdecl)]
         public static extern ulong core_Mat_elemSize1(IntPtr self);
->>>>>>> 799ae453
         [DllImport(DllExtern, CallingConvention = CallingConvention.Cdecl)]
         public static extern int core_Mat_empty(IntPtr self);
         [DllImport(DllExtern, CallingConvention = CallingConvention.Cdecl)]
@@ -207,15 +201,6 @@
         [DllImport(DllExtern, CallingConvention = CallingConvention.Cdecl)]
         public static extern int core_Mat_sizeAt(IntPtr self, int i);
         [DllImport(DllExtern, CallingConvention = CallingConvention.Cdecl, EntryPoint = "core_Mat_step11")]
-<<<<<<< HEAD
-        public static extern long core_Mat_step1(IntPtr self);
-        [DllImport(DllExtern, CallingConvention = CallingConvention.Cdecl, EntryPoint = "core_Mat_step12")]
-        public static extern long core_Mat_step1(IntPtr self, int i);
-        [DllImport(DllExtern, CallingConvention = CallingConvention.Cdecl)]
-        public static extern long core_Mat_step(IntPtr self);
-        [DllImport(DllExtern, CallingConvention = CallingConvention.Cdecl)]
-        public static extern long core_Mat_stepAt(IntPtr self, int i);
-=======
         public static extern ulong core_Mat_step1(IntPtr self);
         [DllImport(DllExtern, CallingConvention = CallingConvention.Cdecl, EntryPoint = "core_Mat_step12")]
         public static extern ulong core_Mat_step1(IntPtr self, int i);
@@ -223,7 +208,6 @@
         public static extern long core_Mat_step(IntPtr self);
         [DllImport(DllExtern, CallingConvention = CallingConvention.Cdecl)]
         public static extern ulong core_Mat_stepAt(IntPtr self, int i);
->>>>>>> 799ae453
         [DllImport(DllExtern, CallingConvention = CallingConvention.Cdecl, EntryPoint = "core_Mat_subMat1")]
         public static extern IntPtr core_Mat_subMat(IntPtr self, int rowStart, int rowEnd, int colStart, int colEnd);
         [DllImport(DllExtern, CallingConvention = CallingConvention.Cdecl, EntryPoint = "core_Mat_subMat2")]
@@ -231,11 +215,7 @@
         [DllImport(DllExtern, CallingConvention = CallingConvention.Cdecl)]
         public static extern IntPtr core_Mat_t(IntPtr self);
         [DllImport(DllExtern, CallingConvention = CallingConvention.Cdecl)]
-<<<<<<< HEAD
-        public static extern long core_Mat_total(IntPtr self);
-=======
         public static extern ulong core_Mat_total(IntPtr self);
->>>>>>> 799ae453
         [DllImport(DllExtern, CallingConvention = CallingConvention.Cdecl)]
         public static extern int core_Mat_type(IntPtr self);
         [DllImport(DllExtern, CallingConvention = CallingConvention.Cdecl, EntryPoint = "core_Mat_zeros1")]
@@ -255,14 +235,11 @@
         public static extern IntPtr core_Mat_ptr3d(IntPtr self, int i0, int i1, int i2);
         [DllImport(DllExtern, CallingConvention = CallingConvention.Cdecl)]
         public static extern IntPtr core_Mat_ptrnd(IntPtr self, [MarshalAs(UnmanagedType.LPArray)] int[] idx);
-<<<<<<< HEAD
-=======
 
         [DllImport(DllExtern, CallingConvention = CallingConvention.Cdecl)]
         public static extern void core_Mat_IplImage(IntPtr self, IntPtr outImage);
         [DllImport(DllExtern, CallingConvention = CallingConvention.Cdecl)]
         public static extern void core_Mat_CvMat(IntPtr self, IntPtr outMat);
->>>>>>> 799ae453
         #endregion
         #region MatExpr
         [DllImport(DllExtern, CallingConvention = CallingConvention.Cdecl)]
