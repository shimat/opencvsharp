--- conflicted
+++ resolved
@@ -2,6 +2,7 @@
 using System.Collections.Generic;
 using System.Runtime.InteropServices;
 using System.Text;
+using OpenCvSharp.Utilities;
 
 namespace OpenCvSharp.CPlusPlus.Prototype
 {
@@ -27,7 +28,7 @@
         /// </summary>
         public Mat()
         {
-            ptr = CppInvoke.core_Mat_new1();
+            ptr = CppInvoke.core_Mat_new();
         }
 
         /// <summary>
@@ -38,7 +39,7 @@
         /// <param name="type"></param>
         public Mat(int rows, int cols, MatrixType type)
         {
-            ptr = CppInvoke.core_Mat_new2(rows, cols, (int)type);
+            ptr = CppInvoke.core_Mat_new(rows, cols, (int)type);
         }
 
         /// <summary>
@@ -48,7 +49,7 @@
         /// <param name="type"></param>
         public Mat(Size size, int type)
         {
-            ptr = CppInvoke.core_Mat_new2(size.Width, size.Height, type);
+            ptr = CppInvoke.core_Mat_new(size.Width, size.Height, type);
         }
 
         /// <summary>
@@ -60,7 +61,7 @@
         /// <param name="s"></param>
         public Mat(int rows, int cols, int type, Scalar s)
         {
-            ptr = CppInvoke.core_Mat_new3(rows, cols, type, s);
+            ptr = CppInvoke.core_Mat_new(rows, cols, type, s);
         }
 
         /// <summary>
@@ -71,7 +72,7 @@
         /// <param name="s"></param>
         public Mat(Size size, int type, Scalar s)
         {
-            ptr = CppInvoke.core_Mat_new3(size.Width, size.Height, type, s);
+            ptr = CppInvoke.core_Mat_new(size.Width, size.Height, type, s);
         }
 
         /// <summary>
@@ -82,7 +83,7 @@
         /// <param name="colRange"></param>
         public Mat(Mat m, Range rowRange, Range colRange)
         {
-            ptr = CppInvoke.core_Mat_new4(m.ptr, rowRange, colRange);
+            ptr = CppInvoke.core_Mat_new(m.ptr, rowRange, colRange);
         }
 
         /// <summary>
@@ -92,7 +93,7 @@
         /// <param name="rowRange"></param>
         public Mat(Mat m, Range rowRange)
         {
-            ptr = CppInvoke.core_Mat_new5(m.ptr, rowRange);
+            ptr = CppInvoke.core_Mat_new(m.ptr, rowRange);
         }
 
         /// <summary>
@@ -102,7 +103,7 @@
         /// <param name="roi"></param>
         public Mat(Mat m, Rect roi)
         {
-            ptr = CppInvoke.core_Mat_new6(m.ptr, roi);
+            ptr = CppInvoke.core_Mat_new(m.ptr, roi);
         }
 
 #if LANG_JP
@@ -117,20 +118,6 @@
         public void Release()
         {
             Dispose();
-        }
-#if LANG_JP
-        /// <summary>
-        /// リソースの解放
-        /// </summary>
-#else
-        /// <summary>
-        /// Releases the resources
-        /// </summary>
-#endif
-        public void Dispose()
-        {
-            Dispose(true);
-            GC.SuppressFinalize(this);
         }
 #if LANG_JP
         /// <summary>
@@ -158,13 +145,17 @@
                 {
                 }
                 // releases unmanaged resources
-                CppInvoke.core_Mat_release(ptr);
+                CppInvoke.core_Mat_delete(ptr);
+                //CppInvoke.core_Mat_release(ptr);
+                ptr = IntPtr.Zero;
                 IsDisposed = true;
             }
         }
 
         #endregion
 
+        #region Public Methods
+        #region AdjustROI
         /// <summary>
         /// 
         /// </summary>
@@ -175,65 +166,124 @@
         /// <returns></returns>
         public Mat AdjustROI(int dtop, int dbottom, int dleft, int dright)
         {
-            Mat retVal = new Mat(CppInvoke.core_Mat_adjustROI(ptr, dtop, dbottom, dleft, dright));
+            try
+            {
+                IntPtr retPtr = CppInvoke.core_Mat_adjustROI(ptr, dtop, dbottom, dleft, dright);
+                Mat retVal = new Mat(retPtr);
+                return retVal;
+            }
+            catch (BadImageFormatException ex)
+            {
+                throw PInvokeHelper.CreateException(ex);
+            }
+        }
+
+        #endregion
+        #region AssignTo
+
+        /// <summary>
+        /// 
+        /// </summary>
+        /// <param name="m"></param>
+        /// <param name="type"></param>
+        public void AssignTo(Mat m, MatrixType type)
+        {
+            try
+            {
+                CppInvoke.core_Mat_assignTo(ptr, m.CvPtr, (int) type);
+            }
+            catch (BadImageFormatException ex)
+            {
+                throw PInvokeHelper.CreateException(ex);
+            }
+        }
+
+        /// <summary>
+        /// 
+        /// </summary>
+        /// <param name="m"></param>
+        public void AssignTo(Mat m)
+        {
+            try
+            {
+                CppInvoke.core_Mat_assignTo(ptr, m.CvPtr);
+            }
+            catch (BadImageFormatException ex)
+            {
+                throw PInvokeHelper.CreateException(ex);
+            }
+        }
+
+        #endregion
+        #region Channels
+        /// <summary>
+        /// 
+        /// </summary>
+        /// <returns></returns>
+        public int Channels()
+        {
+            try
+            {
+                return CppInvoke.core_Mat_channels(ptr);
+            }
+            catch (BadImageFormatException ex)
+            {
+                throw PInvokeHelper.CreateException(ex);
+            }
+        }
+        #endregion
+        #region CheckVector
+        /// <summary>
+        /// 
+        /// </summary>
+        /// <param name="elemChannels"></param>
+        /// <returns></returns>
+        public int CheckVector(int elemChannels)
+        {
+            int retVal = CppInvoke.core_Mat_checkVector(ptr, elemChannels);
             return retVal;
         }
-
-        // javadoc: Mat::assignTo(m, type)
-        public void AssignTo(Mat m, int type)
-        {
-            throw new NotImplementedException();
-            //n_assignTo(ptr, m.ptr, type);
-        }
-
-        public void AssignTo(Mat m)
-        {
-            throw new NotImplementedException();
-            //n_assignTo(ptr, m.ptr);
-        }
-
-        public int Channels()
-        {
-            throw new NotImplementedException();
-            //int retVal = n_channels(ptr);
-            //return retVal;
-        }
-
-        // javadoc: Mat::checkVector(elemChannels, depth, requireContinuous)
+        /// <summary>
+        /// 
+        /// </summary>
+        /// <param name="elemChannels"></param>
+        /// <param name="depth"></param>
+        /// <returns></returns>
+        public int CheckVector(int elemChannels, int depth)
+        {
+            int retVal = CppInvoke.core_Mat_checkVector(ptr, elemChannels, depth);
+            return retVal;
+        }
+        /// <summary>
+        /// 
+        /// </summary>
+        /// <param name="elemChannels"></param>
+        /// <param name="depth"></param>
+        /// <param name="requireContinuous"></param>
+        /// <returns></returns>
         public int CheckVector(int elemChannels, int depth, bool requireContinuous)
         {
-            throw new NotImplementedException();
-            //int retVal = n_checkVector(ptr, elemChannels, depth, requireContinuous);
-            //return retVal;
-        }
-
-        // javadoc: Mat::checkVector(elemChannels, depth)
-        public int CheckVector(int elemChannels, int depth)
-        {
-            throw new NotImplementedException();
-            //int retVal = n_checkVector(ptr, elemChannels, depth);
-            //return retVal;
-        }
-
-        // javadoc: Mat::checkVector(elemChannels)
-        public int CheckVector(int elemChannels)
-        {
-            throw new NotImplementedException();
-            //int retVal = n_checkVector(ptr, elemChannels);
-            //return retVal;
-        }
-
-        // javadoc: Mat::clone()
+            int retVal = CppInvoke.core_Mat_checkVector(
+                ptr, elemChannels, depth, requireContinuous ? 1 : 0);
+            return retVal;
+        }
+        #endregion
+        #region Clone
+        /// <summary>
+        /// 
+        /// </summary>
+        /// <returns></returns>
         public Mat Clone()
         {
-            throw new NotImplementedException();
-            //Mat retVal = new Mat(n_clone(ptr));
-            //return retVal;
+            IntPtr retPtr = CppInvoke.core_Mat_clone(ptr);
+            Mat retVal = new Mat(retPtr);
+            return retVal;
         }
         object ICloneable.Clone()
         {
             return Clone();
         }
+        #endregion
 
         // javadoc: Mat::col(x)
         public Mat Col(int x)
@@ -583,14 +633,9 @@
         // javadoc: Mat::setTo(value)
         public Mat SetTo(Mat value)
         {
-<<<<<<< HEAD
-            Mat retVal = new Mat(n_setTo(ptr, value.ptr));
-            return retVal;
-=======
             throw new NotImplementedException();
             //Mat retVal = new Mat(n_setTo(ptr, value.ptr));
             //return retVal;
->>>>>>> 73946ffb
         }
 
         // javadoc: Mat::size()
@@ -878,7 +923,7 @@
         {
             return Cols();
         }
-
+        #endregion
         /*
         // C++: void Mat::assignTo(Mat m, int type = -1)
         private static extern void n_assignTo(IntPtr nativeObj, IntPtr m_nativeObj, int type);
