--- conflicted
+++ resolved
@@ -7,7 +7,6 @@
 namespace OpenCvSharp.Tests.Features2d
 {
     [TestFixture]
-    //[Ignore("")]
     public class BOWImgDescriptorExtractorTest : TestBase
     {
         [OneTimeSetUp]
@@ -55,26 +54,14 @@
         [Test]
         public void New4()
         {
-<<<<<<< HEAD
-            using (LinearIndexParams ip = new LinearIndexParams())
-            using (SearchParams sp = new SearchParams())
-            using (var descriptorExtractor = SURF.Create(100))
-            using (var descriptorMatcher = new FlannBasedMatcher(ip, sp)) { }
-            //using (new BOWImgDescriptorExtractor(descriptorExtractor, descriptorMatcher)) { }
-
-            //GC.KeepAlive(ip);
-            //GC.KeepAlive(sp);
-=======
             using (var ip = new LinearIndexParams())
             using (var sp = new SearchParams())
             using (var descriptorExtractor = SURF.Create(100))
             using (var descriptorMatcher = new FlannBasedMatcher(ip, sp)) 
             using (new BOWImgDescriptorExtractor(descriptorExtractor, descriptorMatcher)) { }
->>>>>>> 04cd1abe
         }
 
         [Test]
-        [Ignore("")]
         public void New5()
         {
             var ip = new LinearIndexParams();
@@ -85,7 +72,6 @@
         }
 
         [Test]
-        [Ignore("")]
         public void RunTest()
         {
             LinearIndexParams ip = new LinearIndexParams();
