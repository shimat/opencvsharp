--- conflicted
+++ resolved
@@ -39,19 +39,11 @@
     "allowUnsafe": true,
     "emitEntryPoint": false,
     "copyToOutput": {
-<<<<<<< HEAD
-      "include": [ "dll/**/*.dll", "Data" ]
-=======
-      "include": [ "dll/**/*.dll", "Image" ]
->>>>>>> 98af2692
+      "include": [ "dll/**/*.dll", "_data" ]
     }
   },
 
   "publishOptions": {
-<<<<<<< HEAD
-    "include": [ "dll/**/*.dll", "Data" ]
-=======
-    "include": [ "dll/**/*.dll", "Image" ]
->>>>>>> 98af2692
+    "include": [ "dll/**/*.dll", "_data" ]
   } 
 }