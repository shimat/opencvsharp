--- conflicted
+++ resolved
@@ -1,11 +1,6 @@
 FROM ubuntu:18.04 AS build-native-env
 
 ENV OPENCV_VERSION=4.1.1
-<<<<<<< HEAD
-=======
-#ENV OPENCVSHARP_VERSION=4.1.0.20190416
-#ENV DOTNETCORE_SDK=2.1.104
->>>>>>> 5888339e
 
 RUN apt update && apt install -y \
     apt-transport-https \
